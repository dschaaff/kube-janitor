package janitor

import (
	"bytes"
	"context"
	"encoding/json"
	"fmt"
	"log"
	"net/http"
	"os"
	"path/filepath"
	"strings"
	"sync"
	"time"

	corev1 "k8s.io/api/core/v1"
	metav1 "k8s.io/apimachinery/pkg/apis/meta/v1"
	"k8s.io/apimachinery/pkg/apis/meta/v1/unstructured"
	"k8s.io/apimachinery/pkg/runtime/schema"
	"k8s.io/client-go/dynamic"
	"k8s.io/client-go/kubernetes"
	"k8s.io/client-go/rest"
	"k8s.io/client-go/tools/clientcmd"
)

// Janitor handles the cleanup of Kubernetes resources
type Janitor struct {
	client        kubernetes.Interface
	dynamicClient dynamic.Interface
	config        *Config
	cache         map[string]interface{}
	debug         bool
	counterMutex  sync.Mutex
}

// New creates a new Janitor instance
func New(config *Config) (*Janitor, error) {
	// Create the Kubernetes client
	client, err := getKubeClient()
	if err != nil {
		return nil, fmt.Errorf("failed to create Kubernetes client: %v", err)
	}

	dynamicClient, err := getDynamicClient()
	if err != nil {
		return nil, fmt.Errorf("failed to create dynamic client: %v", err)
	}

	return &Janitor{
		client:        client,
		dynamicClient: dynamicClient,
		config:        config,
		cache:         make(map[string]interface{}),
		debug:         config.Debug,
	}, nil
}

// getDynamicClient creates a new dynamic client for the Kubernetes cluster
func getDynamicClient() (dynamic.Interface, error) {
	var config *rest.Config
	var err error

	// Try in-cluster config first
	config, err = rest.InClusterConfig()
	if err != nil {
		// Fall back to kubeconfig
		kubeconfigPath := os.Getenv("KUBECONFIG")
		if kubeconfigPath == "" {
			// If KUBECONFIG is not set, use default location
			homeDir, err := os.UserHomeDir()
			if err == nil {
				kubeconfigPath = filepath.Join(homeDir, ".kube", "config")
			}
		}

		config, err = clientcmd.BuildConfigFromFlags("", kubeconfigPath)
		if err != nil {
			return nil, fmt.Errorf("failed to create config: %v (try setting KUBECONFIG environment variable)", err)
		}
	}

	dynamicClient, err := dynamic.NewForConfig(config)
	if err != nil {
		return nil, fmt.Errorf("failed to create dynamic client: %v", err)
	}

	return dynamicClient, nil
}

// sendDeleteNotification sends a notification about upcoming resource deletion
func (j *Janitor) sendDeleteNotification(ctx context.Context, resource metav1.Object, reason string, expiryTime time.Time) error {
	if j.config.DryRun {
		// Use type assertion to get the kind
		kind := "Unknown"
		if u, ok := resource.(*unstructured.Unstructured); ok {
			kind = u.GetKind()
		}

		log.Printf("**DRY-RUN**: Would send delete notification for %s %s/%s",
			kind,
			resource.GetNamespace(),
			resource.GetName())
		j.debugLog("Notification reason: %s, expiry time: %s", reason, expiryTime)
		return nil
	}

	// Check if already notified
	annotations := resource.GetAnnotations()
	if annotations != nil {
		if _, notified := annotations[NotifiedAnnotation]; notified {
			return nil
		}
	}

	// Create notification message
	contextName := os.Getenv("CONTEXT_NAME")
	formattedTime := expiryTime.Format(time.RFC3339)

	// Get kind using type assertion
	kind := "Unknown"
	if u, ok := resource.(*unstructured.Unstructured); ok {
		kind = u.GetKind()
	}

	message := fmt.Sprintf("%s%s %s/%s will be deleted at %s (%s)",
		func() string {
			if contextName != "" {
				return "[" + contextName + "] "
			}
			return ""
		}(),
		kind,
		resource.GetNamespace(),
		resource.GetName(),
		formattedTime,
		reason)

	// Create event
	if err := j.createEvent(ctx, resource, message, "DeleteNotification"); err != nil {
		return err
	}

	// Send webhook notification
	if err := SendWebhookNotification(message); err != nil {
		log.Printf("Failed to send webhook notification: %v", err)
	}

	// Add notification flag
	if annotations == nil {
		annotations = make(map[string]string)
	}
	annotations[NotifiedAnnotation] = "yes"
	resource.SetAnnotations(annotations)

	return nil
}

// debugLog logs a message if debug mode is enabled
func (j *Janitor) debugLog(format string, args ...interface{}) {
	if j.debug {
		log.Printf("DEBUG: "+format, args...)
	}
}

// infoLog logs a message at the info level (always visible unless quiet mode is enabled)
func (j *Janitor) infoLog(format string, args ...interface{}) {
	if !j.config.Quiet {
		log.Printf("INFO: "+format, args...)
	}
}

// CleanUp performs one cleanup run
func (j *Janitor) CleanUp(ctx context.Context) error {
	j.debugLog("Starting cleanup run")

	resourceTypes, err := GetResourceTypes(j.client)
	if err != nil {
		return fmt.Errorf("failed to get resource types: %v", err)
	}

	j.debugLog("Found %d resource types", len(resourceTypes))

	// Create maps for tracking
	counter := make(map[string]int)
	alreadySeen := make(map[string]bool)

	// First handle namespaces if included
	j.debugLog("Processing namespaces")
	if err := j.cleanupNamespaces(ctx, counter); err != nil {
		return fmt.Errorf("failed to cleanup namespaces: %v", err)
	}

	// Then handle other resources
	for _, resourceType := range resourceTypes {
		j.debugLog("Processing resource type: %s", resourceType.Kind)
		if err := j.cleanupResourceType(ctx, resourceType, counter, alreadySeen); err != nil {
			log.Printf("Error cleaning up resource type %s: %v", resourceType.Kind, err)
			continue
		}
	}

	j.logCleanupSummary(counter)
	j.debugLog("Cleanup run completed")
	return nil
}

// cleanupResourceType handles cleanup for a specific resource type
func (j *Janitor) cleanupResourceType(ctx context.Context, resourceType ResourceType, counter map[string]int, alreadySeen map[string]bool) error {
	// Skip if resource type is excluded
	if !j.shouldProcessResourceType(resourceType) {
		j.debugLog("Skipping excluded resource type: %s", resourceType.Kind)
		return nil
	}

	j.debugLog("Getting namespaces for resource type: %s", resourceType.Kind)
	// Get all namespaces
	namespaces, err := j.client.CoreV1().Namespaces().List(ctx, metav1.ListOptions{})
	if err != nil {
		return fmt.Errorf("failed to list namespaces: %v", err)
	}

	// Process namespaced resources
	if resourceType.Namespaced {
		j.debugLog("Processing namespaced resources for type: %s", resourceType.Kind)

		// Collect all resources from all namespaces first
		var allResources []metav1.Object
		var resourcesMutex sync.Mutex

		for _, ns := range namespaces.Items {
			// Skip excluded namespaces
			if !j.shouldProcessNamespace(ns.Name) {
				j.debugLog("Skipping excluded namespace: %s", ns.Name)
				continue
			}

			j.debugLog("Listing resources of type %s in namespace %s", resourceType.Kind, ns.Name)
			resources, err := j.listNamespacedResources(ctx, resourceType, ns.Name)
			if err != nil {
				log.Printf("Error listing %s in namespace %s: %v", resourceType.Kind, ns.Name, err)
				continue
			}
			j.debugLog("Found %d resources of type %s in namespace %s", len(resources), resourceType.Kind, ns.Name)

			resourcesMutex.Lock()
			allResources = append(allResources, resources...)
			resourcesMutex.Unlock()
		}

		// Process resources in parallel
		j.processResourcesInParallel(ctx, allResources, counter, alreadySeen)

	} else if j.config.IncludeClusterResources {
		// Process cluster-scoped resources if enabled
		j.debugLog("Processing cluster-scoped resources for type: %s", resourceType.Kind)
		resources, err := j.listClusterResources(ctx, resourceType)
		if err != nil {
			return fmt.Errorf("failed to list cluster-scoped %s: %v", resourceType.Kind, err)
		}
		j.debugLog("Found %d cluster-scoped resources of type %s", len(resources), resourceType.Kind)

		// Process resources in parallel
		j.processResourcesInParallel(ctx, resources, counter, alreadySeen)
	}

	return nil
}

// shouldProcessResourceType checks if a resource type should be processed
func (j *Janitor) shouldProcessResourceType(resourceType ResourceType) bool {
	// Skip if resource type is explicitly excluded
	for _, excluded := range j.config.ExcludeResources {
		if excluded == resourceType.Plural {
			j.debugLog("Resource type %s is in exclude list", resourceType.Plural)
			return false
		}
	}

	// Check if resource type is included
	for _, included := range j.config.IncludeResources {
		if included == "all" || included == resourceType.Plural {
			j.debugLog("Resource type %s is included for processing", resourceType.Plural)
			return true
		}
	}

	j.debugLog("Resource type %s is not included for processing", resourceType.Plural)
	return false
}

// shouldProcessNamespace checks if a namespace should be processed
func (j *Janitor) shouldProcessNamespace(namespace string) bool {
	// Skip if namespace is explicitly excluded
	for _, excluded := range j.config.ExcludeNamespaces {
		if excluded == namespace {
			j.debugLog("Namespace %s is in exclude list", namespace)
			return false
		}
	}

	// Check if namespace is included
	for _, included := range j.config.IncludeNamespaces {
		if included == "all" || included == namespace {
			j.debugLog("Namespace %s is included for processing", namespace)
			return true
		}
	}

	j.debugLog("Namespace %s is not included for processing", namespace)
	return false
}

func (j *Janitor) listNamespacedResources(ctx context.Context, resourceType ResourceType, namespace string) ([]metav1.Object, error) {
	gvr := schema.GroupVersionResource{
		Group:    resourceType.Group,
		Version:  resourceType.Version,
		Resource: resourceType.Plural,
	}

	list, err := j.dynamicClient.Resource(gvr).Namespace(namespace).List(ctx, metav1.ListOptions{})
	if err != nil {
		return nil, fmt.Errorf("failed to list %s in namespace %s: %v", resourceType.Kind, namespace, err)
	}

	var resources []metav1.Object
	for _, item := range list.Items {
		// Convert unstructured.Unstructured to metav1.Object
		obj := item.DeepCopy()
		obj.SetKind(resourceType.Kind)
		obj.SetAPIVersion(fmt.Sprintf("%s/%s", resourceType.Group, resourceType.Version))
		resources = append(resources, obj)
	}

	return resources, nil
}

func (j *Janitor) listClusterResources(ctx context.Context, resourceType ResourceType) ([]metav1.Object, error) {
	gvr := schema.GroupVersionResource{
		Group:    resourceType.Group,
		Version:  resourceType.Version,
		Resource: resourceType.Plural,
	}

	list, err := j.dynamicClient.Resource(gvr).List(ctx, metav1.ListOptions{})
	if err != nil {
		return nil, fmt.Errorf("failed to list cluster-scoped %s: %v", resourceType.Kind, err)
	}

	var resources []metav1.Object
	for _, item := range list.Items {
		// Convert unstructured.Unstructured to metav1.Object
		obj := item.DeepCopy()
		obj.SetKind(resourceType.Kind)
		obj.SetAPIVersion(fmt.Sprintf("%s/%s", resourceType.Group, resourceType.Version))
		resources = append(resources, obj)
	}

	return resources, nil
}

// getKubeClient creates a new Kubernetes client
func getKubeClient() (kubernetes.Interface, error) {
	var config *rest.Config
	var err error

	// Try in-cluster config first
	config, err = rest.InClusterConfig()
	if err != nil {
		// Fall back to kubeconfig
		kubeconfigPath := os.Getenv("KUBECONFIG")
		if kubeconfigPath == "" {
			// If KUBECONFIG is not set, use default location
			homeDir, err := os.UserHomeDir()
			if err == nil {
				kubeconfigPath = filepath.Join(homeDir, ".kube", "config")
			}
		}

		config, err = clientcmd.BuildConfigFromFlags("", kubeconfigPath)
		if err != nil {
			return nil, fmt.Errorf("failed to create config: %v (try setting KUBECONFIG environment variable)", err)
		}
	}

	clientset, err := kubernetes.NewForConfig(config)
	if err != nil {
		return nil, fmt.Errorf("failed to create client: %v", err)
	}

	return clientset, nil
}

// createEvent creates a Kubernetes event for the given resource
func (j *Janitor) createEvent(ctx context.Context, resource metav1.Object, message string, reason string) error {
	if j.config.DryRun {
		log.Printf("**DRY-RUN**: Would create event: %s", message)
		return nil
	}

	// Get kind and API version using type assertion
	kind := "Unknown"
	apiVersion := "v1"

	if u, ok := resource.(*unstructured.Unstructured); ok {
		kind = u.GetKind()
		apiVersion = u.GetAPIVersion()
	}

	// Determine event namespace - use fallback for cluster-scoped resources
	eventNamespace := resource.GetNamespace()
	if eventNamespace == "" {
		eventNamespace = "default"
	}

	now := time.Now()
	event := &corev1.Event{
		ObjectMeta: metav1.ObjectMeta{
			GenerateName: "kube-janitor-",
			Namespace:    eventNamespace,
		},
		InvolvedObject: corev1.ObjectReference{
			APIVersion: apiVersion,
			Kind:       kind,
			Name:       resource.GetName(),
			Namespace:  resource.GetNamespace(),
			UID:        resource.GetUID(),
		},
		Reason:         reason,
		Message:        message,
		FirstTimestamp: metav1.NewTime(now),
		LastTimestamp:  metav1.NewTime(now),
		Count:          1,
		Type:           "Normal",
		Source: corev1.EventSource{
			Component: "kube-janitor",
		},
	}

	_, err := j.client.CoreV1().Events(eventNamespace).Create(ctx, event, metav1.CreateOptions{})
	if err != nil {
		return fmt.Errorf("failed to create event: %v", err)
	}

	return nil
}

// handleExpiry processes a resource's expiry annotation
func (j *Janitor) handleExpiry(ctx context.Context, obj metav1.Object, counter map[string]int) error {
	annotations := obj.GetAnnotations()
	if annotations == nil {
		return nil
	}

	expiry, ok := annotations[ExpiryAnnotation]
	if !ok {
		return nil
	}

	expiryTime, err := ParseExpiry(expiry)
	if err != nil {
		return fmt.Errorf("invalid expiry value: %v", err)
	}

	// Get kind using type assertion
	kind := "Unknown"
	if u, ok := obj.(*unstructured.Unstructured); ok {
		kind = u.GetKind()
	}

	if time.Now().After(expiryTime) {
		message := fmt.Sprintf("%s %s/%s expired on %s and will be deleted (annotation %s is set)",
			kind,
			obj.GetNamespace(),
			obj.GetName(),
			expiry,
			ExpiryAnnotation)

		if err := j.createEvent(ctx, obj, message, "ExpiryTimeReached"); err != nil {
			return fmt.Errorf("failed to create event: %v", err)
		}

		if err := j.deleteResource(ctx, obj); err != nil {
			return fmt.Errorf("failed to delete resource: %v", err)
		}

		j.counterMutex.Lock()
		defer j.counterMutex.Unlock()
		resourceType := fmt.Sprintf("%ss", strings.ToLower(kind))
		counter[resourceType+"-deleted"]++
	} else if j.config.DeleteNotification > 0 {
		notificationTime := expiryTime.Add(-time.Duration(j.config.DeleteNotification) * time.Second)
		if time.Now().After(notificationTime) && !j.wasNotified(obj) {
			if err := j.sendDeleteNotification(ctx, obj, fmt.Sprintf("annotation %s is set", ExpiryAnnotation), expiryTime); err != nil {
				return fmt.Errorf("failed to send delete notification: %v", err)
			}
		}
	}

	return nil
}

// wasNotified checks if a delete notification was already sent

// SendWebhookNotification sends a notification to a webhook
func SendWebhookNotification(message string) error {
	webhookURL := os.Getenv("WEBHOOK_URL")
	if webhookURL == "" {
		return nil
	}

	payload := WebhookMessage{
		Message: message,
	}

	data, err := json.Marshal(payload)
	if err != nil {
		return fmt.Errorf("failed to marshal webhook payload: %v", err)
	}

	resp, err := http.Post(webhookURL, "application/json", bytes.NewBuffer(data))
	if err != nil {
		return fmt.Errorf("failed to send webhook: %v", err)
	}
	defer resp.Body.Close()

	if resp.StatusCode >= 300 {
		return fmt.Errorf("webhook returned non-success status: %s", resp.Status)
	}

	return nil
}

// handleTTL processes a resource's TTL annotation or matching rules
func (j *Janitor) handleTTL(ctx context.Context, obj metav1.Object, counter map[string]int) error {
	annotations := obj.GetAnnotations()
	if annotations == nil {
		j.debugLog("Resource %s/%s has no annotations", obj.GetNamespace(), obj.GetName())
		return nil
	}

	// Check for TTL annotation
	ttl, hasTTL := annotations[TTLAnnotation]
	if !hasTTL {
		j.debugLog("Resource %s/%s has no TTL annotation, checking rules", obj.GetNamespace(), obj.GetName())
		// No TTL annotation, check if any rules match
		return j.handleRules(ctx, obj, counter)
	}

	j.infoLog("Resource %s/%s has TTL annotation: %s", obj.GetNamespace(), obj.GetName(), ttl)

	// Parse TTL
	ttlDuration, err := ParseTTL(ttl)
	if err != nil {
		return fmt.Errorf("invalid TTL value: %v", err)
	}

	// TTL of -1 means "forever", so skip
	if ttlDuration < 0 {
		j.debugLog("Resource %s/%s has unlimited TTL, skipping", obj.GetNamespace(), obj.GetName())
		return nil
	}

	// Get deployment time
	var deploymentTime time.Time
	if j.config.DeploymentTimeAnnotation != "" {
		if deployTimeStr, ok := annotations[j.config.DeploymentTimeAnnotation]; ok {
			if t, err := time.Parse(time.RFC3339, deployTimeStr); err == nil {
				deploymentTime = t
				j.debugLog("Using deployment time from annotation: %s", deploymentTime)
			}
		}
	}

	// If no deployment time annotation or couldn't parse it, use creation timestamp
	if deploymentTime.IsZero() {
		deploymentTime = obj.GetCreationTimestamp().Time
		j.debugLog("Using creation timestamp as deployment time: %s", deploymentTime)
	}

	// Calculate expiry time
	expiryTime := deploymentTime.Add(ttlDuration)
	j.infoLog("Resource %s/%s expires at: %s", obj.GetNamespace(), obj.GetName(), expiryTime)

	// Check if resource has expired
	if time.Now().After(expiryTime) {
		j.infoLog("Resource %s/%s has expired, will be deleted", obj.GetNamespace(), obj.GetName())
		// Get kind using type assertion
		kind := "Unknown"
		if u, ok := obj.(*unstructured.Unstructured); ok {
			kind = u.GetKind()
		}

		message := fmt.Sprintf("%s %s/%s expired on %s and will be deleted (TTL %s from %s)",
			kind,
			obj.GetNamespace(),
			obj.GetName(),
			expiryTime.Format(time.RFC3339),
			ttl,
			deploymentTime.Format(time.RFC3339))

		if err := j.createEvent(ctx, obj, message, "TTLExpired"); err != nil {
			return fmt.Errorf("failed to create event: %v", err)
		}

		if err := j.deleteResource(ctx, obj); err != nil {
			return fmt.Errorf("failed to delete resource: %v", err)
		}

		resourceType := fmt.Sprintf("%ss", strings.ToLower(kind))
		counter[resourceType+"-deleted"]++
	} else if j.config.DeleteNotification > 0 {
		// Send notification if configured and not already notified
		notificationTime := expiryTime.Add(-time.Duration(j.config.DeleteNotification) * time.Second)
		j.debugLog("Resource %s/%s notification time: %s", obj.GetNamespace(), obj.GetName(), notificationTime)
		if time.Now().After(notificationTime) && !j.wasNotified(obj) {
			j.infoLog("Sending delete notification for resource %s/%s", obj.GetNamespace(), obj.GetName())
			if err := j.sendDeleteNotification(ctx, obj, fmt.Sprintf("TTL %s from %s", ttl, deploymentTime.Format(time.RFC3339)), expiryTime); err != nil {
				return fmt.Errorf("failed to send delete notification: %v", err)
			}
		}
	}

	return nil
}

// handleRules checks if any rules match the resource and applies TTL accordingly
func (j *Janitor) handleRules(ctx context.Context, obj metav1.Object, counter map[string]int) error {
	if len(j.config.Rules) == 0 {
		j.debugLog("No rules configured, skipping rule evaluation for %s/%s", obj.GetNamespace(), obj.GetName())
		return nil
	}

	// Convert resource to map for JMESPath evaluation
	resourceMap, err := j.objectToMap(obj)
	if err != nil {
		return fmt.Errorf("failed to convert resource to map: %v", err)
	}

	j.debugLog("Evaluating %d rules for resource %s/%s", len(j.config.Rules), obj.GetNamespace(), obj.GetName())

	// Get resource context
	context, err := j.getResourceContext(ctx, obj)
	if err != nil {
		// Get kind using type assertion
		kind := "Unknown"
		if u, ok := obj.(*unstructured.Unstructured); ok {
			kind = u.GetKind()
		}

		log.Printf("Warning: failed to get context for %s %s/%s: %v",
			kind, obj.GetNamespace(), obj.GetName(), err)
		context = make(map[string]interface{})
	}

	// Check each rule
	for _, rule := range j.config.Rules {
		j.debugLog("Checking rule %s for resource %s/%s", rule.ID, obj.GetNamespace(), obj.GetName())
		if rule.Matches(resourceMap, context) {
			j.infoLog("Rule %s matched resource %s/%s", rule.ID, obj.GetNamespace(), obj.GetName())
			// Parse TTL
			ttlDuration, err := ParseTTL(rule.TTL)
			if err != nil {
				return fmt.Errorf("invalid TTL in rule %s: %v", rule.ID, err)
			}

			// TTL of -1 means "forever", so skip
			if ttlDuration < 0 {
				j.debugLog("Rule %s has unlimited TTL, skipping", rule.ID)
				continue
			}

			// Get deployment time
			var deploymentTime time.Time
			if j.config.DeploymentTimeAnnotation != "" {
				annotations := obj.GetAnnotations()
				if annotations != nil {
					if deployTimeStr, ok := annotations[j.config.DeploymentTimeAnnotation]; ok {
						if t, err := time.Parse(time.RFC3339, deployTimeStr); err == nil {
							deploymentTime = t
							j.debugLog("Using deployment time from annotation: %s", deploymentTime)
						}
					}
				}
			}

			// If no deployment time annotation or couldn't parse it, use creation timestamp
			if deploymentTime.IsZero() {
				deploymentTime = obj.GetCreationTimestamp().Time
				j.debugLog("Using creation timestamp as deployment time: %s", deploymentTime)
			}

			// Calculate expiry time
			expiryTime := deploymentTime.Add(ttlDuration)
			j.infoLog("Resource %s/%s expires at: %s based on rule %s",
				obj.GetNamespace(), obj.GetName(), expiryTime, rule.ID)

			// Check if resource has expired
			if time.Now().After(expiryTime) {
				j.infoLog("Resource %s/%s has expired based on rule %s, will be deleted",
					obj.GetNamespace(), obj.GetName(), rule.ID)
				// Get kind using type assertion
				kind := "Unknown"
				if u, ok := obj.(*unstructured.Unstructured); ok {
					kind = u.GetKind()
				}

				message := fmt.Sprintf("%s %s/%s expired on %s and will be deleted (rule %s, TTL %s from %s)",
					kind,
					obj.GetNamespace(),
					obj.GetName(),
					expiryTime.Format(time.RFC3339),
					rule.ID,
					rule.TTL,
					deploymentTime.Format(time.RFC3339))

				if err := j.createEvent(ctx, obj, message, "RuleTTLExpired"); err != nil {
					return fmt.Errorf("failed to create event: %v", err)
				}

				if err := j.deleteResource(ctx, obj); err != nil {
					return fmt.Errorf("failed to delete resource: %v", err)
				}

				j.counterMutex.Lock()
				defer j.counterMutex.Unlock()
				resourceType := fmt.Sprintf("%ss", strings.ToLower(kind))
				counter[resourceType+"-deleted"]++
				return nil
			} else if j.config.DeleteNotification > 0 {
				// Send notification if configured and not already notified
				notificationTime := expiryTime.Add(-time.Duration(j.config.DeleteNotification) * time.Second)
				j.debugLog("Rule %s notification time for resource %s/%s: %s",
					rule.ID, obj.GetNamespace(), obj.GetName(), notificationTime)
				if time.Now().After(notificationTime) && !j.wasNotified(obj) {
					j.infoLog("Sending delete notification for resource %s/%s based on rule %s",
						obj.GetNamespace(), obj.GetName(), rule.ID)
					if err := j.sendDeleteNotification(ctx, obj, fmt.Sprintf("rule %s, TTL %s from %s", rule.ID, rule.TTL, deploymentTime.Format(time.RFC3339)), expiryTime); err != nil {
						return fmt.Errorf("failed to send delete notification: %v", err)
					}
				}
			}

			// Only apply the first matching rule
			break
		}
	}

	return nil
}

// objectToMap converts a Kubernetes object to a map for JMESPath evaluation
func (j *Janitor) objectToMap(obj metav1.Object) (map[string]interface{}, error) {
	// For unstructured objects, we can just use the Object field
	if u, ok := obj.(*unstructured.Unstructured); ok {
		return u.Object, nil
	}

	// For other objects, we need to convert them to JSON and then unmarshal to a map
	data, err := json.Marshal(obj)
	if err != nil {
		return nil, fmt.Errorf("failed to marshal object: %v", err)
	}

	var result map[string]interface{}
	if err := json.Unmarshal(data, &result); err != nil {
		return nil, fmt.Errorf("failed to unmarshal object: %v", err)
	}

	return result, nil
}

func (j *Janitor) deleteResource(ctx context.Context, obj metav1.Object) error {
	if j.config.DryRun {
		// Get kind using type assertion
		kind := "Unknown"
		if u, ok := obj.(*unstructured.Unstructured); ok {
			kind = u.GetKind()
<<<<<<< HEAD
=======
		} else if _, ok := obj.(*corev1.Namespace); ok {
			kind = "Namespace"
>>>>>>> e6dd42df
		}

		log.Printf("**DRY-RUN**: Would delete %s %s/%s",
			kind,
			obj.GetNamespace(),
			obj.GetName())
		j.debugLog("Resource would be deleted with propagation policy: Background")
		return nil
	}

	// Get GVR using type assertion
	var gvr schema.GroupVersionResource

	if u, ok := obj.(*unstructured.Unstructured); ok {
		gvk := u.GroupVersionKind()
		gvr = schema.GroupVersionResource{
			Group:    gvk.Group,
			Version:  gvk.Version,
			Resource: strings.ToLower(gvk.Kind) + "s",
		}
<<<<<<< HEAD
=======
	} else if _, ok := obj.(*corev1.Namespace); ok {
		// Handle namespace objects specifically
		gvr = schema.GroupVersionResource{
			Group:    "",
			Version:  "v1",
			Resource: "namespaces",
		}
>>>>>>> e6dd42df
	} else {
		// Default to core/v1 if we can't determine the GVR
		gvr = schema.GroupVersionResource{
			Group:    "",
			Version:  "v1",
			Resource: strings.ToLower("Unknown") + "s",
		}
	}

	deleteOptions := metav1.DeleteOptions{
		PropagationPolicy: &[]metav1.DeletionPropagation{metav1.DeletePropagationBackground}[0],
	}

	if obj.GetNamespace() != "" {
		j.infoLog("Deleting namespaced resource %s/%s", obj.GetNamespace(), obj.GetName())
		err := j.dynamicClient.Resource(gvr).Namespace(obj.GetNamespace()).Delete(ctx, obj.GetName(), deleteOptions)
		if err != nil {
			return fmt.Errorf("failed to delete resource: %v", err)
		}
	} else {
		j.infoLog("Deleting cluster-scoped resource %s", obj.GetName())
		err := j.dynamicClient.Resource(gvr).Delete(ctx, obj.GetName(), deleteOptions)
		if err != nil {
			return fmt.Errorf("failed to delete resource: %v", err)
		}
	}

	if j.config.WaitAfterDelete > 0 {
		j.infoLog("Waiting %d seconds after delete", j.config.WaitAfterDelete)
		time.Sleep(time.Duration(j.config.WaitAfterDelete) * time.Second)
	}

	return nil
}

func (j *Janitor) wasNotified(obj metav1.Object) bool {
	annotations := obj.GetAnnotations()
	if annotations == nil {
		return false
	}
	_, notified := annotations[NotifiedAnnotation]
	return notified
}

// logCleanupSummary logs the summary of a cleanup run

func (j *Janitor) handleResource(ctx context.Context, resource metav1.Object, counter map[string]int, alreadySeen map[string]bool) error {
	// Get kind using type assertion
	kind := "Unknown"
	if u, ok := resource.(*unstructured.Unstructured); ok {
		kind = u.GetKind()
<<<<<<< HEAD
=======
	} else if _, ok := resource.(*corev1.Namespace); ok {
		kind = "Namespace"
>>>>>>> e6dd42df
	}

	j.debugLog("Processing resource: %s/%s/%s", kind, resource.GetNamespace(), resource.GetName())

	if !j.matchesResourceFilter(resource) {
		j.debugLog("Resource %s/%s/%s does not match filters, skipping",
			kind, resource.GetNamespace(), resource.GetName())
		return nil
	}

	// Increment counter with mutex protection
	j.counterMutex.Lock()
	defer j.counterMutex.Unlock()
	counter["resources-processed"]++

	j.debugLog("Checking TTL for resource: %s/%s/%s",
		kind, resource.GetNamespace(), resource.GetName())

	if err := j.handleTTL(ctx, resource, counter); err != nil {
		return fmt.Errorf("failed to handle TTL: %v", err)
	}

	j.debugLog("Checking expiry for resource: %s/%s/%s",
		kind, resource.GetNamespace(), resource.GetName())
	if err := j.handleExpiry(ctx, resource, counter); err != nil {
		return fmt.Errorf("failed to handle expiry: %v", err)
	}

	return nil
}

func (j *Janitor) cleanupNamespaces(ctx context.Context, counter map[string]int) error {
	if !stringInSlice("namespaces", j.config.IncludeResources) &&
		!stringInSlice("all", j.config.IncludeResources) {
		j.debugLog("Namespaces not included in resources to process, skipping")
		return nil
	}

	j.debugLog("Listing all namespaces")
	namespaces, err := j.client.CoreV1().Namespaces().List(ctx, metav1.ListOptions{})
	if err != nil {
		return fmt.Errorf("failed to list namespaces: %v", err)
	}
	j.debugLog("Found %d namespaces", len(namespaces.Items))

	// Filter namespaces that match our criteria
	var filteredNamespaces []metav1.Object
	for i := range namespaces.Items {
		ns := &namespaces.Items[i]
		if j.matchesResourceFilter(ns) {
			filteredNamespaces = append(filteredNamespaces, ns)
		} else {
			j.debugLog("Namespace %s does not match filters, skipping", ns.Name)
		}
	}

	// Process namespaces in parallel
	j.processResourcesInParallel(ctx, filteredNamespaces, counter, make(map[string]bool))

	return nil
}

// processResourcesInParallel processes resources in parallel using worker pool
func (j *Janitor) processResourcesInParallel(ctx context.Context, resources []metav1.Object, counter map[string]int, alreadySeen map[string]bool) {
	if len(resources) == 0 {
		return
	}

	// Use a mutex to protect alreadySeen map
	var alreadySeenMutex sync.Mutex

	// Create a wait group to wait for all workers to finish
	var wg sync.WaitGroup

	// Create a channel for resources
	resourceCh := make(chan metav1.Object, len(resources))

	// Determine number of workers
	numWorkers := j.config.Parallelism
	if numWorkers <= 0 {
		numWorkers = 1
	}

	j.debugLog("Processing %d resources with %d workers", len(resources), numWorkers)

	// Start workers
	for i := 0; i < numWorkers; i++ {
		wg.Add(1)
		go func(workerID int) {
			defer wg.Done()
			j.debugLog("Worker %d started", workerID)

			for resource := range resourceCh {
				// Check if already processed
				alreadySeenMutex.Lock()
				kind := "Unknown"
				if u, ok := resource.(*unstructured.Unstructured); ok {
					kind = u.GetKind()
<<<<<<< HEAD
=======
				} else if _, ok := resource.(*corev1.Namespace); ok {
					kind = "Namespace"
>>>>>>> e6dd42df
				}
				key := fmt.Sprintf("%s/%s/%s", kind, resource.GetNamespace(), resource.GetName())
				seen := alreadySeen[key]
				if !seen {
					alreadySeen[key] = true
				}
				alreadySeenMutex.Unlock()

				if seen {
					j.debugLog("Worker %d: Skipping already processed resource: %s", workerID, key)
					continue
				}

				j.debugLog("Worker %d: Processing resource: %s", workerID, key)

				if err := j.handleResource(ctx, resource, counter, alreadySeen); err != nil {
					log.Printf("Worker %d: Error handling %s %s/%s: %v",
						workerID, kind, resource.GetNamespace(), resource.GetName(), err)
				}
			}

			j.debugLog("Worker %d finished", workerID)
		}(i)
	}

	// Send resources to channel
	for _, resource := range resources {
		resourceCh <- resource
	}

	// Close channel and wait for workers to finish
	close(resourceCh)
	wg.Wait()
}

func (j *Janitor) logCleanupSummary(counter map[string]int) {
	if j.config.Quiet {
		return
	}

	j.counterMutex.Lock()
	defer j.counterMutex.Unlock()

	var stats []string
	for k, v := range counter {
		stats = append(stats, fmt.Sprintf("%s=%d", k, v))
	}

	log.Printf("Clean up run completed: %s", strings.Join(stats, ", "))

	if j.debug {
		j.debugLog("Detailed counter values:")
		for k, v := range counter {
			j.debugLog("  %s: %d", k, v)
		}
	}
}

// matchesResourceFilter checks if a resource matches the configured filters
func (j *Janitor) matchesResourceFilter(obj metav1.Object) bool {
	// Get kind using type assertion
	kind := "Unknown"
	if u, ok := obj.(*unstructured.Unstructured); ok {
		kind = u.GetKind()
	} else if ns, ok := obj.(*corev1.Namespace); ok {
		kind = "Namespace"
		_ = ns // avoid unused variable warning
	}

	namespace := obj.GetNamespace()
	name := obj.GetName()

	if kind == "Namespace" {
		namespace = name
	}

	resourceType := strings.ToLower(kind) + "s"

	// Check if resource type is explicitly excluded
	for _, excluded := range j.config.ExcludeResources {
		if excluded == resourceType {
			return false
		}
	}

	// Check if resource type is included
	resourceIncluded := false
	for _, included := range j.config.IncludeResources {
		if included == "all" || included == resourceType {
			resourceIncluded = true
			break
		}
	}

	if !resourceIncluded {
		return false
	}

	// Handle namespaces specially
	if kind == "Namespace" {
		for _, excluded := range j.config.ExcludeNamespaces {
			if excluded == name {
				return false
			}
		}
		for _, included := range j.config.IncludeNamespaces {
			if included == "all" || included == name {
				return true
			}
		}
		return false
	}

	// Handle cluster-scoped vs namespaced resources
	if namespace == "" {
		return j.config.IncludeClusterResources
	}

	// Check namespace filters
	for _, excluded := range j.config.ExcludeNamespaces {
		if excluded == namespace {
			return false
		}
	}
	for _, included := range j.config.IncludeNamespaces {
		if included == "all" || included == namespace {
			return true
		}
	}

	return false
}<|MERGE_RESOLUTION|>--- conflicted
+++ resolved
@@ -775,11 +775,8 @@
 		kind := "Unknown"
 		if u, ok := obj.(*unstructured.Unstructured); ok {
 			kind = u.GetKind()
-<<<<<<< HEAD
-=======
 		} else if _, ok := obj.(*corev1.Namespace); ok {
 			kind = "Namespace"
->>>>>>> e6dd42df
 		}
 
 		log.Printf("**DRY-RUN**: Would delete %s %s/%s",
@@ -800,8 +797,6 @@
 			Version:  gvk.Version,
 			Resource: strings.ToLower(gvk.Kind) + "s",
 		}
-<<<<<<< HEAD
-=======
 	} else if _, ok := obj.(*corev1.Namespace); ok {
 		// Handle namespace objects specifically
 		gvr = schema.GroupVersionResource{
@@ -809,7 +804,6 @@
 			Version:  "v1",
 			Resource: "namespaces",
 		}
->>>>>>> e6dd42df
 	} else {
 		// Default to core/v1 if we can't determine the GVR
 		gvr = schema.GroupVersionResource{
@@ -861,11 +855,8 @@
 	kind := "Unknown"
 	if u, ok := resource.(*unstructured.Unstructured); ok {
 		kind = u.GetKind()
-<<<<<<< HEAD
-=======
 	} else if _, ok := resource.(*corev1.Namespace); ok {
 		kind = "Namespace"
->>>>>>> e6dd42df
 	}
 
 	j.debugLog("Processing resource: %s/%s/%s", kind, resource.GetNamespace(), resource.GetName())
@@ -964,11 +955,8 @@
 				kind := "Unknown"
 				if u, ok := resource.(*unstructured.Unstructured); ok {
 					kind = u.GetKind()
-<<<<<<< HEAD
-=======
 				} else if _, ok := resource.(*corev1.Namespace); ok {
 					kind = "Namespace"
->>>>>>> e6dd42df
 				}
 				key := fmt.Sprintf("%s/%s/%s", kind, resource.GetNamespace(), resource.GetName())
 				seen := alreadySeen[key]
